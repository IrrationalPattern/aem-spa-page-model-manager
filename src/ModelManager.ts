/*
 * Copyright 2020 Adobe. All rights reserved.
 * This file is licensed to you under the Apache License, Version 2.0 (the "License");
 * you may not use this file except in compliance with the License. You may obtain a copy
 * of the License at http://www.apache.org/licenses/LICENSE-2.0
 *
 * Unless required by applicable law or agreed to in writing, software distributed under
 * the License is distributed on an "AS IS" BASIS, WITHOUT WARRANTIES OR REPRESENTATIONS
 * OF ANY KIND, either express or implied. See the License for the specific language
 * governing permissions and limitations under the License.
 */

import Constants from './Constants';
import { EditorClient, triggerPageModelLoaded } from './EditorClient';
import MetaProperty from './MetaProperty';
import { Model } from './Model';
import { ModelClient } from './ModelClient';
import { ModelStore } from './ModelStore';
import { PathUtils } from './PathUtils';
import { AuthoringUtils } from './AuthoringUtils';

/**
 * Checks whether provided child path exists in the model.
 * @param model Model to be evaluated.
 * @param childPath Path of the child.
 * @private
 * @returns `true` if childPath exists in the model.
 */
function hasChildOfPath(model: any, childPath: string): boolean {
    const sanited = PathUtils.sanitize(childPath);

    if (!sanited) {
        return false;
    }

    return !!(model && childPath && model[Constants.CHILDREN_PROP] && model[Constants.CHILDREN_PROP][sanited]);
}

/**
 * Checks whether provided path corresponds to model root path.
 * @param pagePath Page model path.
 * @param modelRootPath Model root path.
 * @returns `true` if provided page path is root
 * @private
 */
function isPageURLRoot(pagePath: string, modelRootPath: string | undefined): boolean {
    return !pagePath || !modelRootPath || (PathUtils.sanitize(pagePath) === PathUtils.sanitize(modelRootPath));
}

export interface ModelManagerConfiguration {
    forceReload?: boolean;
    model?: Model;
    modelClient?: ModelClient;
    path?: string;
}

/**
 * @private
 */
export type ListenerFunction = () => void;

<<<<<<< HEAD
interface ModelPaths {
    rootModelURL?: string;
    rootModelPath?: string;
    currentPathname?: string | null;
    sanitizedCurrentPathname?: string;
    metaPropertyModelUrl?: string;
}

=======
/**
 * ModelManager is main entry point of this module.
 *
 * Example:
 *
 * Boostrap: `index.html`
 * ```
 * <head>
 *     <meta property="cq:pagemodel_root_url" content="{PATH}.model.json"/>
 * </head>
 * ```
 *
 * Bootstrap: `index.js`
 * ```
 * import { ModelManager } from '@adobe/aem-spa-page-model-manager';
 *
 * ModelManager.initialize().then((model) => {
 *     // Render the App content using the provided model
 *     render(model);
 * });
 *
 * // Loading a specific portion of model
 * ModelManager.getData("/content/site/page/jcr:content/path/to/component").then(...);
 * ```
 */
>>>>>>> ee8788bd
export class ModelManager {
    private _modelClient: ModelClient | undefined;
    private _modelStore: ModelStore | undefined;
    private _listenersMap: { [key: string]: ListenerFunction[] } = {};
    private _fetchPromises: { [key: string]: Promise<Model> } = {};
    private _initPromise: any;
    private _editorClient: EditorClient | undefined;
    private _clientlibUtil: AuthoringUtils | undefined;
    private _modelPaths: ModelPaths = {};

    public get modelClient() {
        if (!this._modelClient) {
            throw new Error('ModelClient is undefined. Call initialize first!');
        }

        return this._modelClient;
    }

    public get modelStore() {
        if (!this._modelStore) {
            throw new Error('ModelStore is undefined. Call initialize first!');
        }

        return this._modelStore;
    }

    public get clientlibUtil() {
        if (!this._clientlibUtil) {
            throw new Error('AuthoringUtils is undefined. Call initialize first!');
        }

        return this._clientlibUtil;
    }

    /**
     * Initializes the ModelManager using the given path to resolve a data model.
     * If no path is provided, fallbacks are applied in the following order:
     * - meta property: `cq:pagemodel_root_url`
     * - current path of the page
     *
     * If page model does not contain information about current path it performs additional fetch.
     *
<<<<<<< HEAD
     * @param {string|InitializationConfig} [config]                - URL to the data model or configuration object
=======
     * @param [config] URL to the data model or configuration object.
     * @fires cq-pagemodel-loaded
>>>>>>> ee8788bd
     * @return {Promise}
     */
    public initialize<M extends Model>(config?: ModelManagerConfiguration | string): Promise<M> {
        this.initializeAsync(config);
        const { rootModelURL, rootModelPath } = this._modelPaths;

        if (!rootModelURL) {
            throw new Error("ModelManager.js Cannot initialize without a URL to fetch the root model");
        }

        if (!rootModelPath) {
            throw new Error('No root modelpath resolved! This should never happen.');
        }

        return this._initPromise;
    }

    /**
     * Initializes the ModelManager asynchronously using the rootModelPath to resolve a data model.
     * For remote apps with no defined root model, an empty store is initialized and data is fetched on demand by components.
     *
     * Once the initial model is loaded and if the data model doesn't contain the path of the current pathname,
     * the library attempts to fetch a fragment of model.
     *
     * @param {string|InitializationConfig} [config]                - URL to the data model or configuration object
     * @fires cq-pagemodel-loaded if root model path is available
     */
    public initializeAsync<M extends Model>(config?: ModelManagerConfiguration | string): void {
        this.destroy();

        const modelConfig = this._toModelConfig(config);
        this._initializeFields(modelConfig);

        const initialModel = modelConfig && modelConfig.model;

        this._getPathsForModel(modelConfig);
        const { rootModelPath } = this._modelPaths;

        this._modelStore = new ModelStore(rootModelPath, initialModel);

        if (rootModelPath) {
            this._setInitializationPromise(rootModelPath);
        }
    }

    /**
     * Initializes the class fields for ModelManager
     * If no path is provided, fallbacks are applied in the following order:
     *
     * @param {string|InitializationConfig} [config]                - configuration object
     */
    private _initializeFields(config?: ModelManagerConfiguration) {
        this._listenersMap = {};
        this._fetchPromises = {};
        this._initPromise = null;

        this._modelClient = ((config && config.modelClient) || new ModelClient());

        this._editorClient = new EditorClient(this);
        this._clientlibUtil = new AuthoringUtils(this.modelClient.apiHost);
    }

    /**
     * Returns paths required for fetching root model
     * Order of preference for determining the root model url -
     * 1. Page path provided via config
     * 2. Meta property value for cq:pagemodel_root_url, if set
     * 3. Model path contained in URL for default SPA.
     * To add - For remote SPA opened within editor, path contained in parent i.e. AEM url
     * 4. If none, it defaults to empty string
     *
     * @param {string|InitializationConfig} [config]                - configuration object
     */
    private _getPathsForModel(config?: ModelManagerConfiguration) {
        // Model path explicitly provided by user in config
        const path = config && config.path;

        // Model path set statically via meta property
        const pageModelRoot = PathUtils.getMetaPropertyValue(MetaProperty.PAGE_MODEL_ROOT_URL);
        const metaPropertyModelUrl = PathUtils.internalize(pageModelRoot);

        const aemApiHost = this.modelClient.apiHost;
        const isRemoteApp = aemApiHost && (PathUtils.getCurrentURL() !== aemApiHost);

        const currentPathname = !isRemoteApp ? PathUtils.getCurrentPathname() : '';
        // For remote apps in edit mode, to fetch path via parent URL

        const sanitizedCurrentPathname = ((currentPathname && PathUtils.sanitize(currentPathname)) || '') as string;

        // Fetch the app root model
        // 1. consider the provided page path
        // 2. consider the meta property value
        // 3. fallback to the model path contained in the URL for the default SPA
        const rootModelURL = path || metaPropertyModelUrl || sanitizedCurrentPathname;
        const rootModelPath = PathUtils.sanitize(rootModelURL) || '';

        this._modelPaths = {
            currentPathname,
            sanitizedCurrentPathname,
            metaPropertyModelUrl,
            rootModelURL,
            rootModelPath
        };
    }

    private _setInitializationPromise(rootModelPath: string) {
        const {
            rootModelURL,
            currentPathname,
            sanitizedCurrentPathname,
            metaPropertyModelUrl
        } = this._modelPaths;

        this._initPromise = (
            this._checkDependencies().then(() => {
                const data = this.modelStore.getData(rootModelPath);

                if (data && (Object.keys(data).length > 0)) {
                    triggerPageModelLoaded(data);
                    return data;
                } else if (rootModelURL) {
                    return this._fetchData(rootModelURL).then((rootModel: Model) => {
                        this.modelStore.initialize(rootModelPath, rootModel);

                        // Append the child page if the page model doesn't correspond to the URL of the root model
                        // and if the model root path doesn't already contain the child model (asynchronous page load)
                        if (!!currentPathname && !!sanitizedCurrentPathname) {
                            if (!isPageURLRoot(currentPathname, metaPropertyModelUrl)
                            && !hasChildOfPath(rootModel, currentPathname)) {
                                return this._fetchData(currentPathname).then((model: Model) => {
                                    this.modelStore.insertData(sanitizedCurrentPathname, model);
                                    const data = this.modelStore.getData();
                                    triggerPageModelLoaded(data);
                                    return data;
                                });
                            } else {
                                const data = this.modelStore.getData();
                                triggerPageModelLoaded(data);
                                return data;
                            }
                        } else if (!(this.modelClient.apiHost && (PathUtils.getCurrentURL() !== this.modelClient.apiHost))){
                            throw new Error(`Attempting to retrieve model data from a non-browser.
                                Please provide the initial data with the property key model`
                            );
                        }
                    });
                }
            })
        );
    }

    /**
     * Returns the path of the data model root.
     * @returns Page model root path.
     */
    public get rootPath(): string {
        return this.modelStore.rootPath;
    }

    /**
     * Returns the model for the given configuration.
     * @param [config] Either the path of the data model or a configuration object. If no parameter is provided the complete model is returned.
     * @returns Model object for specific path.
     */
    public getData<M extends Model>(config?: ModelManagerConfiguration | string): Promise<M>{
        let path: string;
        let forceReload = false;

        if (typeof config === 'string') {
            path = config;
        } else if (config) {
            path = config.path || '';
            forceReload = !!config.forceReload;
        } else {
            path = '';
        }

        const initPromise = this._initPromise || Promise.resolve();

        return initPromise.then(() => this._checkDependencies())
            .then(() => {
                if (!forceReload) {
                    const item = this.modelStore.getData(path);

                    if (item) {
                        return Promise.resolve(item);
                    }
                }

<<<<<<< HEAD
                // We are not having any items
                // We want to reload the item
                return this._fetchData(path).then((data: Model) => this._storeData(path, data));
        });
=======
                return this._fetchData(path).then((data: any) => this._storeData(path, data));
            });
>>>>>>> ee8788bd
    }

    /**
     * Fetches the model for the given path.
     * @param path Model path.
     * @private
     * @returns Model object for specific path.
     */
    public _fetchData(path: string): Promise<Model> {
        if (Object.prototype.hasOwnProperty.call(this._fetchPromises, path)) {
            return this._fetchPromises[path];
        }

        const promise = this.modelClient.fetch(this._toModelPath(path));

        this._fetchPromises[path] = promise;

        promise.then((obj) => {
            delete this._fetchPromises[path];
            return obj;
        }).catch((error) => {
            delete this._fetchPromises[path];
            return error;
        });

        return promise;
    }

    /**
     * Notifies the listeners for a given path.
     * @param path Path of the data model.
     * @private
     */
    public _notifyListeners(path: string): void {
        path = PathUtils.adaptPagePath.call(this, path);

        if (!this._listenersMap) {
            throw new Error('ListenersMap is undefined.');
        }

        const listenersForPath: ListenerFunction[] = this._listenersMap[path];

        if (!listenersForPath) {
            return;
        }

        if (listenersForPath.length) {
            listenersForPath.forEach((listener: ListenerFunction) => {
                try {
                    listener();
                } catch (e) {
                    console.error(`Error in listener ${listenersForPath} at path ${path}: ${e}`);
                }
            });
        }
    }

    /**
     * Add the given callback as a listener for changes at the given path.
     * @param path Absolute path of the resource (e.g., "/content/mypage"). If not provided, the root page path is used.
     * @param callback Function to be executed listening to changes at given path.
     */
    public addListener(path: string, callback: ListenerFunction): void {
        if (!this._listenersMap) {
            throw new Error('ListenersMap is undefined.');
        }

        if (!path || (typeof path !== 'string') || (typeof callback !== 'function')) {
            return;
        }

        const adaptedPath = PathUtils.adaptPagePath(path, this.modelStore?.rootPath);

        this._listenersMap[adaptedPath] = this._listenersMap[path] || [];
        this._listenersMap[adaptedPath].push(callback);
    }

    /**
     * Remove the callback listener from the given path path.
     * @param path Absolute path of the resource (e.g., "/content/mypage"). If not provided, the root page path is used.
     * @param callback Listener function to be removed.
     */
    public removeListener(path: string, callback: ListenerFunction): void {
        if (!this._listenersMap) {
            throw new Error('ListenersMap is undefined.');
        }

        if (!path || (typeof path !== 'string') || (typeof callback !== 'function')) {
            return;
        }

        const adaptedPath = PathUtils.adaptPagePath(path, this.modelStore?.rootPath);
        const listenersForPath = this._listenersMap[adaptedPath];

        if (listenersForPath) {
            const index = listenersForPath.indexOf(callback);

            if (index !== -1) {
                listenersForPath.splice(index, 1);
            }
        }
    }

    /**
<<<<<<< HEAD
     * Adapts the provided path to a valid model path.
     * Returns an empty string if the given path is equal to the root model path.
     * This function is a utility tool that converts a provided root model path into an internal specific empty path
     *
     * @param {string} [path]   - raw model path
     * @return {string} the valid model path
     *
     * @private
     */
    public adaptPagePath(path: string): string {
        // duplicate? spa-page-model-manager/src/PathUtils.ts
        const localPath = PathUtils.internalize(path);

        if (!this.modelStore || !this.modelStore.rootPath) {
            return localPath;
        }

        const localRootModelPath = PathUtils.sanitize(this.modelStore.rootPath);

        return (localPath === localRootModelPath) ? '' : localPath;
    }

    /**
=======
>>>>>>> ee8788bd
     * @private
     */
    private destroy() {
        if (this._modelClient && this._modelClient.destroy) {
            this._modelClient.destroy();
        }

        if (this._modelStore && this._modelStore.destroy) {
            this._modelStore.destroy();
        }

        if (this._editorClient && this._editorClient.destroy) {
            this._editorClient.destroy();
        }
    }

    private _storeData(path: string, data: Model) {
        let isItem = false;

        if (this._modelStore) {
            isItem = PathUtils.isItem(path);
        }

        if (data && (Object.keys(data).length > 0)) {
            this.modelStore.insertData(path, data);
            // If the path correspond to an item notify either the parent item
            // Otherwise notify the app root
            this._notifyListeners(path);
        }

        if (!isItem) {
            // As we are expecting a page, we notify the root
            this._notifyListeners('');
        }

        return data;
    }

    /**
     * Transforms the given path into a model URL.
     * @param path
     * @private
     * @return {*}
     */
    private _toModelPath(path: string) {
        let url = PathUtils.addSelector(path, 'model');
        url = PathUtils.addExtension(url, 'json');
        url = PathUtils.externalize(url);

        return PathUtils.makeAbsolute(url);
    }

    /**
<<<<<<< HEAD
     * Transforms the given config into a ModelManagerConfiguration object
     * Removes redundant string or object check
     * @param path
     * @return {object}
     * @private
     */
    private _toModelConfig(config?: ModelManagerConfiguration | string): ModelManagerConfiguration{
        if (!config || typeof config !== 'string') {
          return ((config || {}) as ModelManagerConfiguration);
        }
        return {
          path: config
        };
    }


    /**
     * Verifies the integrity of the provided dependencies
     *
=======
     * Verifies the integrity of the provided dependencies.
>>>>>>> ee8788bd
     * @return {Promise}
     * @private
     */
    private _checkDependencies() {
        if (!this.modelClient) {
            return Promise.reject('No ModelClient registered.');
        }

        if (!this.modelStore) {
            return Promise.reject('No ModelManager registered.');
        }

        return Promise.resolve();
    }
}

export default new ModelManager();<|MERGE_RESOLUTION|>--- conflicted
+++ resolved
@@ -54,12 +54,6 @@
     path?: string;
 }
 
-/**
- * @private
- */
-export type ListenerFunction = () => void;
-
-<<<<<<< HEAD
 interface ModelPaths {
     rootModelURL?: string;
     rootModelPath?: string;
@@ -68,7 +62,11 @@
     metaPropertyModelUrl?: string;
 }
 
-=======
+/**
+ * @private
+ */
+export type ListenerFunction = () => void;
+
 /**
  * ModelManager is main entry point of this module.
  *
@@ -94,7 +92,6 @@
  * ModelManager.getData("/content/site/page/jcr:content/path/to/component").then(...);
  * ```
  */
->>>>>>> ee8788bd
 export class ModelManager {
     private _modelClient: ModelClient | undefined;
     private _modelStore: ModelStore | undefined;
@@ -137,12 +134,8 @@
      *
      * If page model does not contain information about current path it performs additional fetch.
      *
-<<<<<<< HEAD
-     * @param {string|InitializationConfig} [config]                - URL to the data model or configuration object
-=======
      * @param [config] URL to the data model or configuration object.
      * @fires cq-pagemodel-loaded
->>>>>>> ee8788bd
      * @return {Promise}
      */
     public initialize<M extends Model>(config?: ModelManagerConfiguration | string): Promise<M> {
@@ -332,15 +325,8 @@
                     }
                 }
 
-<<<<<<< HEAD
-                // We are not having any items
-                // We want to reload the item
                 return this._fetchData(path).then((data: Model) => this._storeData(path, data));
         });
-=======
-                return this._fetchData(path).then((data: any) => this._storeData(path, data));
-            });
->>>>>>> ee8788bd
     }
 
     /**
@@ -445,32 +431,6 @@
     }
 
     /**
-<<<<<<< HEAD
-     * Adapts the provided path to a valid model path.
-     * Returns an empty string if the given path is equal to the root model path.
-     * This function is a utility tool that converts a provided root model path into an internal specific empty path
-     *
-     * @param {string} [path]   - raw model path
-     * @return {string} the valid model path
-     *
-     * @private
-     */
-    public adaptPagePath(path: string): string {
-        // duplicate? spa-page-model-manager/src/PathUtils.ts
-        const localPath = PathUtils.internalize(path);
-
-        if (!this.modelStore || !this.modelStore.rootPath) {
-            return localPath;
-        }
-
-        const localRootModelPath = PathUtils.sanitize(this.modelStore.rootPath);
-
-        return (localPath === localRootModelPath) ? '' : localPath;
-    }
-
-    /**
-=======
->>>>>>> ee8788bd
      * @private
      */
     private destroy() {
@@ -524,7 +484,6 @@
     }
 
     /**
-<<<<<<< HEAD
      * Transforms the given config into a ModelManagerConfiguration object
      * Removes redundant string or object check
      * @param path
@@ -544,9 +503,6 @@
     /**
      * Verifies the integrity of the provided dependencies
      *
-=======
-     * Verifies the integrity of the provided dependencies.
->>>>>>> ee8788bd
      * @return {Promise}
      * @private
      */
