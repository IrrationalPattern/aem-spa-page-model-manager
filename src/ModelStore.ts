/*
 * Copyright 2020 Adobe. All rights reserved.
 * This file is licensed to you under the Apache License, Version 2.0 (the "License");
 * you may not use this file except in compliance with the License. You may obtain a copy
 * of the License at http://www.apache.org/licenses/LICENSE-2.0
 *
 * Unless required by applicable law or agreed to in writing, software distributed under
 * the License is distributed on an "AS IS" BASIS, WITHOUT WARRANTIES OR REPRESENTATIONS
 * OF ANY KIND, either express or implied. See the License for the specific language
 * governing permissions and limitations under the License.
 */

import clone from 'clone';
import Constants from './Constants';
import { Model } from './Model';
import { PathUtils } from './PathUtils';

/**
 * Item wrapper containing information about the item parent.
 * @private
 */
interface ItemWrapper {
    parent?: Model;
    parentPath?: string;
    data?: Model;
    key?: string;
}
/**
 * The ModelStore is in charge of providing access to the data model. It provides the CRUD operations over the model.
 * To protect the integrity of the data it initially returns immutable data. If needed, you can request a mutable object.
 */
export class ModelStore {
    private _pageContentDelimiter: string[] | null;
    private _data: Model | null = null;
    private _rootPath: string | null = null;

    /**
     * @param [rootPath] Root path of the model.
     * @param [data] Initial model.
     * @private
     */
<<<<<<< HEAD
    constructor(rootPath?: string, data?: Model) {
        this._data = {};
        if (rootPath) {
            this.initialize(rootPath, data ? data : {});
        }
=======
    constructor(rootPath: string, data: Model = {}) {
        this.initialize(rootPath, data);
>>>>>>> ee8788bd
        this._pageContentDelimiter = [Constants.JCR_CONTENT];
    }

    /**
     * Initializes the the ModelManager.
     * @param rootPath Model root path.
     * @param data Initial model.
     * @private
     */
    public initialize(rootPath: string, data: Model) {
        if (data) {
            this._data = data;
        }

        this._rootPath = rootPath;
    }

    /**
     * Returns the current root path.
     * @returns Model root path.
     */
    public get rootPath(): string {
        return this._rootPath || '';
    }

    /**
     * Returns page model.
     * @returns Page model.
     */
    public get dataMap(): any {
        return this._data;
    }

    /**
     * Replaces the data in the given location.
     * @param path Path of the data.
     * @param newData New data to be set.
     * @private
     */
    public setData(path: string, newData: any = {}) {
        const itemKey = PathUtils.getNodeName(path);

        if (itemKey) {
            const data = this.getData(PathUtils.getParentNodePath(path), false);

            if (data && data[Constants.ITEMS_PROP]) {
                const localData = clone(newData);
                const items = data[Constants.ITEMS_PROP] || {};

                items[itemKey] = localData.value;
                data[Constants.ITEMS_PROP] = items;
            }
        }
    }

    /**
     * Returns the data for the given path. If no path is provided, it returns the whole data.
     * @param [path] Path to the data.
     * @param [immutable=true] Indicates whether a data clone should be returned.
     * @return Data for given path, whole data or `undefined`.
     */
    public getData<M extends Model>(path?: string | null, immutable = true): M | undefined {
        if (!path && (typeof path !== 'string')) {
            return (immutable ? clone(this._data) : this._data) as M;
        }

        // Request for the root path
        // Returns the full data
        if ((path === this._rootPath) || (path === `${this._rootPath}/${Constants.JCR_CONTENT}`)) {
            return (immutable ? clone(this._data) : this._data) as M;
        }

        const dataPaths = PathUtils.splitPageContentPaths(path);

        if (dataPaths) {
            const pageData = this._getPageData(dataPaths.pagePath);

            // If there is no page
            // or if we are getting the data of a page
            // return the page data
            if (!pageData || !dataPaths.itemPath) {
                return (immutable ? clone(pageData) : pageData) as M;
            }

            const result = this._findItemData(dataPaths.itemPath, pageData);

            if (result) {
                return (immutable ? clone(result.data) : result.data) as M;
            }
        }
    }

    /**
     * Insert the provided data at the location of the given path. If no sibling name is provided the data is added at the end of the list.
     * @param path Path to the data.
     * @param data Data to be inserted.
     * @param [siblingName] Name of the item before or after which to add the data.
     * @param [insertBefore=false] Should the data be inserted before the sibling.
     * @private
     */
    public insertData(path: string, data: Model, siblingName?: string | null, insertBefore = false) {
        data = clone(data);

        // We need to find the parent
        if (!path) {
            console.warn(`No path provided for data: ${data}`);
            return;
        }

        const isItem = PathUtils.isItem(path);

        if (!isItem && this._data) {
            // Page data
            if (!this._data[Constants.CHILDREN_PROP]) {
                this._data[Constants.CHILDREN_PROP] = {};
            }

            // @ts-ignore
            this._data[Constants.CHILDREN_PROP][path] = data;

            return;
        }

        // Item data
        const dataPaths = PathUtils.splitPageContentPaths(path);

        if (dataPaths && dataPaths.itemPath) {
            const pageData = this._getPageData(dataPaths.pagePath);
            const result = this._findItemData(dataPaths.itemPath, pageData);
            const parent = result.parent || pageData || this._data;
            const itemName = PathUtils.getNodeName(dataPaths.itemPath);

            if ((itemName != null) && parent && Object.prototype.hasOwnProperty.call(parent, Constants.ITEMS_PROP)) {
                const items = parent[Constants.ITEMS_PROP];

                if (items) {
                    items[itemName] = data;
                    const itemsOrder: string[] | undefined = parent[Constants.ITEMS_ORDER_PROP];

                    if ((itemsOrder != null) && (itemsOrder.length > 0) && (siblingName != null)) {
                        const index = itemsOrder.indexOf(siblingName);

                        if (index > -1) {
                            itemsOrder.splice(insertBefore ? index : (index + 1), 0, itemName);
                        } else {
                            itemsOrder.push(itemName);
                        }
                    }
                }
            }
        }
    }

    /**
     * Removes the data located at the provided location.
     * @param path Path of the data.
     * @private
     * @return {string|null} Path to the parent item initially containing the removed data.
     */
    public removeData(path: string): string | null {
        if (!path) {
            return null;
        }

        const isItem = PathUtils.isItem(path);

        if (!isItem && this._data && this._data[Constants.CHILDREN_PROP]) {
            // Page data
            delete this._data[Constants.CHILDREN_PROP]?.[path];

            return null;
        }

        // Item data
        const dataPaths = PathUtils.splitPageContentPaths(path);

        if (dataPaths && dataPaths.itemPath) {
            const pageData = this._getPageData(dataPaths.pagePath);
            const result = this._findItemData(dataPaths.itemPath, pageData);

            if (result.data) {
                if (result && result.parent && Object.prototype.hasOwnProperty.call(result.parent, Constants.ITEMS_PROP)) {
                    const { parent } = result;
                    const items = parent[Constants.ITEMS_PROP];
                    const itemName = PathUtils.getNodeName(dataPaths.itemPath);

                    if (itemName) {
                        if (items) {
                            delete items[itemName];
                        }

                        delete result.data;
                        delete result.parent;

                        const itemsOrder: string[] | undefined = parent[Constants.ITEMS_ORDER_PROP];

                        if (itemsOrder && (itemsOrder.length > 0)) {
                            const index = itemsOrder.indexOf(itemName);
                            itemsOrder.splice(index, 1);
                        }

                        return result.parentPath ? result.parentPath : null;
                    }
                }
            }
        }

        console.warn(`Item for path ${path} was not found! Nothing to remove then.`);

        return null;
    }

    /**
     * @private
     */
    public destroy(): void {
        this._data = null;
        this._rootPath = null;
        this._pageContentDelimiter = null;
    }

    /**
     * Retrieves the item and eventually returns the data wrapped with the parent information.
     * @param path Path of the item.
     * @param [data=_data] Data to be explored (must not be null!)
     * @param [parent] Parent data.
     * @param  [parentPath=''] Path of the parent data.
     * @private
     * @return
     */
    private _findItemData(path: string, data= this._data, parent: any = null, parentPath = ''): ItemWrapper {
        const answer: ItemWrapper = {
            parent,
            parentPath
        };

        if (!data) {
            throw new Error('Assertion error: No data provided. This should never happen.');
        }

        const items: { [key: string]: Model } | undefined = data[Constants.ITEMS_PROP];

        if (!items) {
            return answer;
        }

        for (const pathKey in items) {
            if (!Object.prototype.hasOwnProperty.call(items, pathKey)) {
                continue;
            }

            const childItem: Model = items[pathKey];

            // Direct child. We reached the leaf
            if (pathKey === path) {
                answer.data = items[pathKey];
                answer.key = pathKey;

                return answer;
            } else {
                // Continue traversing
                let subPath = PathUtils.subpath(path, pathKey);

                if (this._pageContentDelimiter) {
                    const pageDelimiter = PathUtils._getStartStrings(subPath, this._pageContentDelimiter);
                    const childParentPath = PathUtils.join([parentPath, pathKey, pageDelimiter]);
                    subPath = PathUtils.trimStrings(subPath, this._pageContentDelimiter);

                    if (subPath !== path) {
                        const childItemWrapped: ItemWrapper = this._findItemData(subPath, childItem, childItem, childParentPath);

                        if (childItemWrapped) {
                            return childItemWrapped;
                        }
                    }
                } else {
                    throw new Error('_pageContentDelimiter not set. this should never happen as its set in constructor.');
                }
            }
        }

        return answer;
    }

    /**
     * @param pagePath Path of the page.
     * @private
     * @return Data of the page.
     */
    private _getPageData(pagePath: string): Model | undefined {
        if (!this._data) {
            return;
        }

        if ((pagePath === '') || (pagePath === this._data[Constants.PATH_PROP]) || (pagePath === this.rootPath)) {
            return this._data;
        }

        const children = this._data[Constants.CHILDREN_PROP];

        return children && children[pagePath];
    }
}<|MERGE_RESOLUTION|>--- conflicted
+++ resolved
@@ -39,16 +39,11 @@
      * @param [data] Initial model.
      * @private
      */
-<<<<<<< HEAD
     constructor(rootPath?: string, data?: Model) {
         this._data = {};
         if (rootPath) {
             this.initialize(rootPath, data ? data : {});
         }
-=======
-    constructor(rootPath: string, data: Model = {}) {
-        this.initialize(rootPath, data);
->>>>>>> ee8788bd
         this._pageContentDelimiter = [Constants.JCR_CONTENT];
     }
 
